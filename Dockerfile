FROM python:3.6

# add required python modules
COPY requirements.txt /
RUN pip install -r /requirements.txt

# add this folder to the Docker image
COPY . /app
<<<<<<< HEAD
WORKDIR /root
=======
WORKDIR /root
>>>>>>> 96e3295f
<|MERGE_RESOLUTION|>--- conflicted
+++ resolved
@@ -6,8 +6,4 @@
 
 # add this folder to the Docker image
 COPY . /app
-<<<<<<< HEAD
-WORKDIR /root
-=======
-WORKDIR /root
->>>>>>> 96e3295f
+WORKDIR /root