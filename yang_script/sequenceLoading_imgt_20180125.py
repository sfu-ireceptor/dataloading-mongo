--- conflicted
+++ resolved
@@ -87,16 +87,10 @@
         return 1
     else:
         return 0
-<<<<<<< HEAD
 
 def loadData(mypath,filename,sample_db_cm):
     print ("Opening" + mypath + " " + filename)
-=======
     
-def loadData(mypath,filename,sample_db_cm):
-    t1 = time.time()        
-    #print ("%s - extracting data " % strftime('%Y-%m-%d %H:%M:%S', gmtime()))
->>>>>>> d3dbcc88
     tar = tarfile.open(mypath+filename)
     tar.extractall()
     tar.close()
@@ -210,25 +204,11 @@
 
     #print ("%s - loading data " % strftime('%Y-%m-%d %H:%M:%S', gmtime()))
     sequence_db_cm.insert_many(records)
-<<<<<<< HEAD
     print ("%s - loading complete " % strftime('%Y-%m-%d %H:%M:%S', gmtime()))
     ir_sequence_count = len(records)
     print ("Loaded % sequences" % ir_sequence_count)
-=======
-    #print ("%s - loading complete " % strftime('%Y-%m-%d %H:%M:%S', gmtime()))
-
-    t4 = time.time()
-    loading_time = int(t4 - t3)
-    #print ("*** done, it took %d s" % int(t4 - t3))
-
-    ir_sequence_count = len(records)
-    #print ("Loaded %s sequences" % ir_sequence_count)
->>>>>>> d3dbcc88
     ori_count = sample_db_cm.find_one({"imgt_file_name":{'$regex': filename}},{"ir_sequence_count":1})["ir_sequence_count"]
     sample_db_cm.update({"imgt_file_name":{'$regex': filename}},{"$set" : {"ir_sequence_count":ir_sequence_count+ori_count}}, multi=True)
-    #print ("**********************************")
-
-    print ("%d\t%d" % (parsing_time, loading_time))
     return
 
 
