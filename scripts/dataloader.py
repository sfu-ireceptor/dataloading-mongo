#! /opt/ireceptor/data/bin/python
"""
 ireceptor_data_loader.py is a batch loading script for loading
 iReceptor sample metadata and sequence annotation
 
 The current version accepts 
 1) Sample metadata in the form of csv files with AIRR compliant tagged column headers
 
 2) IMGT annotation txt files, currently assumed bundled into tgz archives, 
    themselves wrapped inside a zip files.
 
 Running the ireceptor_data_loader.py script with 
 the -h flag publishes the usage of the script.
 
"""
import os
from os.path import exists

import pandas as pd
import urllib.parse
import pymongo
import json
import argparse
import time

from sample import Sample
from imgt import IMGT
from mixcr import MiXCR
<<<<<<< HEAD
from airr_tsv import AIRR_TSV
from ireceptor_indices import indices
=======
from ireceptor_indexes import indexes
>>>>>>> 3cd07886

_type2ext = {
    "sample": "csv",
    "imgt": "zip",  # assume a zip archive
    "mixcr": "zip",  # assume a zip archive
}

def getArguments():
    parser = argparse.ArgumentParser(
        formatter_class=argparse.RawDescriptionHelpFormatter,
        description="Note: for proper data processing, project --samples metadata should\n" +
        "generally be read first into the database before loading other data types."
    )

    parser.add_argument("--version", action="version", version="%(prog)s 2.0")
    parser.add_argument(
        "-v",
        "--verbose",
        action="store_true",
        help="print out the list of options given to this script")

    type_group = parser.add_argument_group("data type options", "(Default: 'sample')")
    type_group = type_group.add_mutually_exclusive_group()
<<<<<<< HEAD

    # Processing sample metadata
=======
>>>>>>> 3cd07886
    type_group.add_argument(
        "-s",
        "--sample",
        action="store_const",
        const="sample",
        dest="type",
        default='sample',
        help="Load a sample metadata file (a 'csv' file with standard iReceptor column headers)."
    )
<<<<<<< HEAD

    # Processing IMGT VQuest data, in the form of a zip archive
=======
>>>>>>> 3cd07886
    type_group.add_argument(
        "-i",
        "--imgt",
        action='store_const',
        const="imgt",
        dest="type",
<<<<<<< HEAD
        help="Load a zip archive of IMGT analysis results.")

    # Processing MiXCR data
=======
        help="Load a zip archive of IMGT analysis results."
    )
>>>>>>> 3cd07886
    type_group.add_argument(
        "-m",
        "--mixcr",
        action='store_const',
        const="mixcr",
        dest="type",
        help="Load a zip archive of MiXCR analysis results."
    )

    # Processing AIRR TSV annotation data, typically (but not limited to) from igblast
    type_group.add_argument(
        "-a",
        "--airr",
        action='store_const',
        const="airr",
        dest="type",
        help="Load data from AIRR TSV analysis results.")

    counter_group = parser.add_argument_group(
        "sample counter reset options",
        "options to specify whether or not the sample sequence counter should be reset or incremented during a current annotated sequence data loading run. Has no effect on sample metadata loading (Default: 'reset').")
    counter_group = counter_group.add_mutually_exclusive_group()
    counter_group.add_argument(
        "--reset",
        action="store_const",
        const="reset",
        dest="counter",
        default="reset",
        help="Reset sample counter when loading current annotated sequence data set."
    )
    counter_group.add_argument(
        "--increment",
        action="store_const",
        const="increment",
        dest="counter",
        help="Increment sample counter when loading current annotated sequence data set."
    )

    db_group = parser.add_argument_group("database options")
    db_group.add_argument(
        "--host",
        dest="host",
        default="localhost",
        help="MongoDb server hostname. Defaults to 'localhost'."
    )
    db_group.add_argument(
        "--port",
        dest="port",
        default=27017,
        type=int,
        help="MongoDb server port number. Defaults to 27017."
    )
    db_group.add_argument(
        "-u",
        "--user",
        dest="user",
        default=os.environ.get("MONGODB_SERVICE_USER", "admin"),
        help="MongoDb service user name. Defaults to the MONGODB_SERVICE_USER environment variable if set. Defaults to 'admin' otherwise."
    )
    db_group.add_argument(
        "-p",
        "--password",
        dest="password",
        default=os.environ.get('MONGODB_SERVICE_SECRET', ''),
        help="MongoDb service user account secret ('password'). Defaults to the MONGODB_SERVICE_SECRET environment variable if set. Defaults to empty string otherwise."
    )
    db_group.add_argument(
        "-d",
        "--database",
        dest="database",
        default=os.environ.get("MONGODB_DB", "ireceptor"),
        help="Target MongoDb database. Defaults to the MONGODB_DB environment variable if set. Defaults to 'ireceptor' otherwise."
    )

    path_group = parser.add_argument_group("file path options")
    path_group.add_argument(
        "-l",
        "--library",
        dest="library",
        help="Path to 'library' directory of data files."
    )
    path_group.add_argument(
        "-f",
        "--filename",
        dest="filename",
        default="",
        help="Name of file to load. Defaults to a data file with the --type name as the root name (appropriate file format and extension assumed)."
    )

    index_group = parser.add_argument_group("index control options")
    index_group.add_argument(
        "--drop",
        dest="drop_index",
        action="store_true",
        default=False,
        help="Drop the set of standard iReceptor indexes on the sequence level."
    )
    index_group.add_argument(
        "--build",
        dest="build_index",
        action="store_true",
        default=False,
        help="Build the set of standard iReceptor indexes on the sequence level."
    )
    index_group.add_argument(
        "--rebuild",
        dest="rebuild_index",
        action="store_true",
        default=False,
        help="Rebuild the set of standard iReceptor indexes on the sequence level. This is the same as running with the '--drop --build' options."
    )

    options = parser.parse_args()

    # if not options.filename:
    #     options.filename = options.type + "." + _type2ext[options.type]

    if options.type != 'sample' and options.counter == 'reset':
        while True:
            decision = input("### WARNING: you are resetting the sample sequence counter to zero? (Yes/No):")
            if decision.upper().startswith('Y'):
                break
            elif decision.upper().startswith('N'):
                options.counter = 'increment'
                break

    if options.drop_index and options.build_index:
        options.rebuild_index = True

    if options.rebuild_index:
        options.drop_index = True
        options.build_index = True

    if options.verbose:
        if options.type != 'sample':
            print('SAMPLE SEQUENCE COUNTER:', options.counter)
        print('DATA_TYPE    :', options.type)
        print('HOST         :', options.host)
        print('PORT         :', options.port)
        print('USER         :', options.user[0] + (len(options.user) - 2) * "*" + options.user[-1])
        print('PASSWORD     :', options.password[0] + (len(options.password) - 2) * "*" + options.password[-1] if options.password else "")
        print('DATABASE     :', options.database)
        print('LIBRARY      :', options.library)
        print('FILENAME     :', options.filename)
        print('DROP_INDEX   :', options.drop_index)
        print('BUILD_INDEX  :', options.build_index)
        print('REBUILD_INDEX:', options.rebuild_index)

    return options


class Context:
    def __init__(self, type, library, filename, path, samples, sequences, counter, verbose, drop_index=False, build_index=False, rebuild_index=False):
        """Create an execution context with various info.


        Keyword arguments:
        
        type -- the type of data file. e.g. imgt

        library -- path to 'library' directory of data files. Defaults to the current working directory.

        filename -- name of the data file

        path -- path to the data file

        samples -- the mongo collection named 'sample'

        sequences -- the mongo collection named 'sequence'

        counter -- sequence counter

        verbose -- make output verbose
        """

        self.type = type
        self.library = library
        self.filename = filename
        self.path = path
        self.samples = samples
        self.sequences = sequences
        self.counter = counter
        self.verbose = verbose
        self.drop_index = drop_index
        self.build_index = build_index
        self.rebuild_index = rebuild_index

    @classmethod
    def getContext(cls, options):
        if options.library:
            path = options.library + "/" + options.filename
        else:
            path = options.filename
            
        # Connect with Mongo db
        username = urllib.parse.quote_plus(options.user)
        password = urllib.parse.quote_plus(options.password)
        uri = 'mongodb://%s:%s@%s:%s' % (username, password, options.host, options.port)
        print("Connecting to Mongo as user '%s' on '%s:%s'" %
                (username, options.host, options.port))

        mng_client = pymongo.MongoClient(uri)
        # Constructor doesn't block - need to check to see if the connection works.
        try:
            # The ismaster command is cheap and does not require auth.
            mng_client.admin.command('ismaster')
        except pymongo.errors.ConnectionFailure:
            print("Unable to connect to %s:%s, Mongo server not available"
                    % (options.host, options.port))
            return None

        # Set Mongo db name
        mng_db = mng_client[options.database]

        return cls(options.type, options.library, options.filename, path,
                    mng_db['sample'], mng_db['sequence'], options.counter,
                    options.verbose, options.drop_index, 
                    options.build_index, options.rebuild_index)

def load_data(context):
    if context.type == "sample":
        # process samples
        print("processing Sample metadata file: {}".format(context.filename))
        sample = Sample(context)
        if sample.process():
            print("Sample metadata file loaded")
        else:
            print("ERROR: Sample input file not found?")
    elif context.type == "imgt":
        # process imgt
        print("processing IMGT data file: {}".format(context.filename))
        imgt = IMGT(context)
        if imgt.process():
            # dataloaded = True
            print("IMGT data file loaded")
    elif context.type == "mixcr":
        # process mixcr
        print("Processing MiXCR data file: {}".format(context.filename))
        mixcr = MiXCR(context)
        if mixcr.process():
            # dataloaded = True
            print("MiXCR data file loaded")
        else:
            print("ERROR: MiXCR data file not found?")
    else:
        print("Unknown data type: {}".format(context.type))

if __name__ == "__main__":
    options = getArguments()
    context = Context.getContext(options)

<<<<<<< HEAD
    if context:
        dataloaded = False
        #print("Dropping sequence indices...")
        #context.sequences.drop_indexes()

        if options.type == "sample":
            # process samples
            print("processing Sample metadata file: ", context.filename)

            sample = Sample(context)

            if sample.process():
                print("Sample metadata file loaded")
            else:
                print("ERROR: Sample input file not found?")

        elif options.type == "imgt":
            # process imgt
            print("processing IMGT data file: ", context.filename)

            imgt = IMGT(context)

            if imgt.process():
                dataloaded = True
                print("IMGT data file loaded")
            else:
                print("ERROR: IMGT data file not found?")

        elif options.type == "mixcr":
            # process mixcr
            print("Processing MiXCR data file: ", context.filename)

            mixcr = MiXCR(context)

            if mixcr.process():
                dataloaded = True
                print("MiXCR data file loaded")
            else:
                print("ERROR: MiXCR data file not found?")
        
        elif options.type == "airr":
            # process mixcr
            print("Processing AIRR TSV annotation data file: ", context.filename)

            airr = AIRR_TSV(context)

            if airr.process():
                dataloaded = True
                print("AIRR TSV data file loaded")
            else:
                print("ERROR: AIRR TSV data file", context.filename, "not loaded correctly")

        else:
            print("ERROR: unknown input data type:", context.type)

        #if dataloaded:
        #    print("Building sequence indices...")
        #    for index in indices:
        #        context.sequences.create_index(index)
=======
    # drop any indexes first, then load data and build indexes
    if context.drop_index or context.rebuild_index:
        print("Dropping indexes on sequence level...")
        context.sequences.drop_indexes()

    # load data files
    if exists(context.path):
        load_data(context)

    # build indexes
    if context.build_index or context.rebuild_index:
        print("Building indexes on sequence level...")
        t_start = time.perf_counter()
        for index in indexes:
            context.sequences.create_index(index)
        t_end = time.perf_counter()
        print("Done. It took {:.2f} seconds to build the indexes.".format(t_end - t_start))
>>>>>>> 3cd07886
<|MERGE_RESOLUTION|>--- conflicted
+++ resolved
@@ -26,12 +26,8 @@
 from sample import Sample
 from imgt import IMGT
 from mixcr import MiXCR
-<<<<<<< HEAD
 from airr_tsv import AIRR_TSV
-from ireceptor_indices import indices
-=======
 from ireceptor_indexes import indexes
->>>>>>> 3cd07886
 
 _type2ext = {
     "sample": "csv",
@@ -55,11 +51,8 @@
 
     type_group = parser.add_argument_group("data type options", "(Default: 'sample')")
     type_group = type_group.add_mutually_exclusive_group()
-<<<<<<< HEAD
 
     # Processing sample metadata
-=======
->>>>>>> 3cd07886
     type_group.add_argument(
         "-s",
         "--sample",
@@ -69,25 +62,18 @@
         default='sample',
         help="Load a sample metadata file (a 'csv' file with standard iReceptor column headers)."
     )
-<<<<<<< HEAD
 
     # Processing IMGT VQuest data, in the form of a zip archive
-=======
->>>>>>> 3cd07886
     type_group.add_argument(
         "-i",
         "--imgt",
         action='store_const',
         const="imgt",
         dest="type",
-<<<<<<< HEAD
-        help="Load a zip archive of IMGT analysis results.")
+        help="Load a zip archive of IMGT analysis results."
+    )
 
     # Processing MiXCR data
-=======
-        help="Load a zip archive of IMGT analysis results."
-    )
->>>>>>> 3cd07886
     type_group.add_argument(
         "-m",
         "--mixcr",
@@ -104,7 +90,8 @@
         action='store_const',
         const="airr",
         dest="type",
-        help="Load data from AIRR TSV analysis results.")
+        help="Load data from AIRR TSV analysis results."
+    )
 
     counter_group = parser.add_argument_group(
         "sample counter reset options",
@@ -332,6 +319,17 @@
             print("MiXCR data file loaded")
         else:
             print("ERROR: MiXCR data file not found?")
+    elif options.type == "airr":
+        # process AIRR TSV
+        print("Processing AIRR TSV annotation data file: ", context.filename)
+
+        airr = AIRR_TSV(context)
+
+        if airr.process():
+            dataloaded = True
+            print("AIRR TSV data file loaded")
+        else:
+            print("ERROR: AIRR TSV data file", context.filename, "not loaded correctly")
     else:
         print("Unknown data type: {}".format(context.type))
 
@@ -339,67 +337,6 @@
     options = getArguments()
     context = Context.getContext(options)
 
-<<<<<<< HEAD
-    if context:
-        dataloaded = False
-        #print("Dropping sequence indices...")
-        #context.sequences.drop_indexes()
-
-        if options.type == "sample":
-            # process samples
-            print("processing Sample metadata file: ", context.filename)
-
-            sample = Sample(context)
-
-            if sample.process():
-                print("Sample metadata file loaded")
-            else:
-                print("ERROR: Sample input file not found?")
-
-        elif options.type == "imgt":
-            # process imgt
-            print("processing IMGT data file: ", context.filename)
-
-            imgt = IMGT(context)
-
-            if imgt.process():
-                dataloaded = True
-                print("IMGT data file loaded")
-            else:
-                print("ERROR: IMGT data file not found?")
-
-        elif options.type == "mixcr":
-            # process mixcr
-            print("Processing MiXCR data file: ", context.filename)
-
-            mixcr = MiXCR(context)
-
-            if mixcr.process():
-                dataloaded = True
-                print("MiXCR data file loaded")
-            else:
-                print("ERROR: MiXCR data file not found?")
-        
-        elif options.type == "airr":
-            # process mixcr
-            print("Processing AIRR TSV annotation data file: ", context.filename)
-
-            airr = AIRR_TSV(context)
-
-            if airr.process():
-                dataloaded = True
-                print("AIRR TSV data file loaded")
-            else:
-                print("ERROR: AIRR TSV data file", context.filename, "not loaded correctly")
-
-        else:
-            print("ERROR: unknown input data type:", context.type)
-
-        #if dataloaded:
-        #    print("Building sequence indices...")
-        #    for index in indices:
-        #        context.sequences.create_index(index)
-=======
     # drop any indexes first, then load data and build indexes
     if context.drop_index or context.rebuild_index:
         print("Dropping indexes on sequence level...")
@@ -416,5 +353,4 @@
         for index in indexes:
             context.sequences.create_index(index)
         t_end = time.perf_counter()
-        print("Done. It took {:.2f} seconds to build the indexes.".format(t_end - t_start))
->>>>>>> 3cd07886
+        print("Done. It took {:.2f} seconds to build the indexes.".format(t_end - t_start))