# dataloading-mongo

Here we give an overview of iReceptor node data loading configuration and operation. 
It is assumed that you type in these commands and run them within a Linux terminal
running within the Linux machine which has your Mongo database. 
(note that the '$' designates the terminal command line prompt... your prompt may look different!).

This tutorial assumes that you are running a Linux version like Ubuntu
(adjust the installation instructions to suit your particular Linux flavor...).

# Prerequisites

If you are running the scripts directly on your host system, you should consider running
them within a [virtualenv](https://virtualenv.pypa.io/en/stable/installation/).
To install virtualenv, you will need to first install the regular (i.e. Python 2) version
of pip. Since the data loading script is written to run under the release 3 of Python, you should
ensure that it is also installed on your system. You will also need to install the latest version of 
[pip3](https://pip.pypa.io/en/stable/installing/) - the Python 3 variant of pip

```
$ sudo apt install python-pip
$ sudo pip install virtualenv

# also install Python3 if it is not already
# pre-installed by your Linux OS version
$ sudo apt install python3

# then also install pip3 and upgrade it to the latest version
$ sudo apt install python3-pip
$ pip3 install --upgrade pip 
```

If you are using another version of Linux, consult your respective operating 
system documentation for pip3 installation details.

# Running Virtualenv

The full user guide for virtualenv (https://virtualenv.pypa.io/en/stable/userguide/) is available, but
for our purposes, the required operation is simply to create a suitable location and initialize it 
with the tool.. The one important detail to remember is to make Python3 the default Python interpreter 
used by the environment:

```
$ sudo mkdir -p /opt/ireceptor/data

# make sure your regular Linux account, not root, owns the directory
$ sudo chown ubuntu:ubuntu /opt/ireceptor/data

$ cd /opt/ireceptor

# make sure you specific Python3 as the default...
$ virtualenv --python=python3 data

$ cd data
$ source bin/activate

# you should now be running within a virtual environment inside 'data'
# Note that the command line prompt will change to something like the following:
(data) ubuntu@...:/opt/ireceptor/data$

# where the .. is some hostname stuff specific to your operating system shell configuration.
# If you decide to use virtualenv, then from this point onward the '$' command line prompt 
is assumed to be the virtualenv prompt, unless stated otherwise

# To exit the virtualenv, type the following
$ deactivate
```

You should now be back to your normal Linux system shell prompt.
To re-enter virtualenv, rerun the *source bin/activate* command as above,
from within the /opt/ireceptor/data subdirectory

For convenience, if you haven't already done so, it is also helpful to configure a Linux symbolic file link 
nearby, pointing to your local git cloned copy of the turnkey-service repository.something like:

```
$ sudo ln -s /path/to/your/cloned/turnkey-service /opt/ireceptor/turnkey-service
```

We assume this aliased location of the turnkey code in some of our commands which follow below.
(Modify those commands to suit the actual turnkey-service code (symbolic link) location that you decide to use).

# Installing Dependencies

The data loading scripts use several Python 3 libraries. These are listed 
in the pip 'requirements.txt' file and may be installed as follows:

```
# if you are using virtualenv, make sure that it is activated
$ cd /opt/ireceptor/data
$ source bin/activate

$ cd /opt/ireceptor/turnkey-service/dataloading-mongo
$ sudo pip3 install -r requirements.txt
```

## (Optional) Linux Environment Variables

Note that, For added convenience for running of the data loading script, some of the default parameters
of the data loading script may be specified in operating system environment variables. 

For example, under Ubuntu Linux, you may set the Mongo database, user and passwords as follows:

```
$ export MONGODB_DB=<your-database-name>
$ export MONGODB_SERVICE_USER=<your-ireceptor-service-account-username>
$ export MONGODB_SERVICE_SECRET=<your-ireceptor-service-account-secret-password>
<<<<<<< HEAD

=======
>>>>>>> fd92b922
```

See the script usage (below) for additional options that may be set this way. Note that some of these options 
may have reasonable default values. For example, the MONGODB_HOST variable defaults to 'localhost' which is normally ok 
(though you can change it if you wish to point to another MONGO instance running on another machine perhaps).

If environment variables are set, then the corresponding command line parameters may be omitted while running the script.

# Test Data

To use the data loader, we obviously need some data! 

If you don't already have some suitably formatted data on hand but need to test your 
(Mongo) iReceptor node installation, you may use some test data files that we provide in the 
'data' submodule folder. A README file in that submodule describes what is available.

# Running the loading script

You are now ready to run the data loading script. 

Note that the data loading script accesses the database using the 'service' (**NOT** the 'guest') 
account username and password ("secret") that you will have specified while setting up the MongoDb database.  
You need to specify these either as options on the command line or set as environment variables (see below). 
 You can use the -h / --help flag to display the data loader usage, as follows:

```
$ ./ireceptor_data_loader.py -h  

Usage: ireceptor_data_loader.py [options]

Note: for proper data processing, project --samples metadata should
generally be read first into the database before loading other data types.

Options:
  --version             show program's version number and exit
  -h, --help            show this help message and exit
  -v, --verbose         

  Data Type Options:
    Options to specify the type of data to load.

    --sample            Load a sample metadata file (a 'csv' file with
                        standard iReceptor column headers).
    --imgt              Load a zip archive of IMGT analysis results.
    --mixcr             Load a zip archive of MiXCR analysis results.

  Sample Counter Reset Options:
    Options to specify whether or not the sample sequence counter should
    be reset or incremented during a current annotated sequence data
    loading run. Has no effect on sample metadata loading (Default:
    'reset').

    --reset             Reset sample counter when loading current annotated
                        sequence data set.
    --increment         Increment sample counter when loading current
                        annotated sequence data set.

  Database Connection Options:
    These options control access to the database.

    --host=HOST         MongoDb server hostname. Defaults to 'localhost'.
    --port=PORT         MongoDb server port number. Defaults to 27017.
    -u USER, --user=USER
                        MongoDb service user name. Defaults to the
                        MONGODB_SERVICE_USER environment variable if set.
                        Defaults to 'admin' otherwise.
    -p PASSWORD, --password=PASSWORD
                        MongoDb service user account secret ('password').
                        Defaults to the MONGODB_SERVICE_SECRET environment
                        variable if set. Defaults to empty string otherwise.
    -d DATABASE, --database=DATABASE
                        Target MongoDb database. Defaults to the MONGODB_DB
                        environment variable if set. Defaults to 'ireceptor'
                        otherwise.

  Data Source Options:
    These options specify the identity and location of data files to be
    loaded.

    -l LIBRARY, --library=LIBRARY
                        Path to 'library' directory of data files. Defaults to
                        the current working directory.
    -f FILENAME, --filename=FILENAME
                        Name of file to load. Defaults to a data file with the
                        --type name as the root name (appropriate file format
                        and extension assumed).

```

If this doesn't automatically work, then check first if the file's mode is set to mode 'executable':

```
$ chmod u+x ireceptor_data_loader.py
```

Then try again.

# What kind of data can be loaded?

The ireceptor_data_loader currently accepts iReceptor sample metadata csv files and zip archives of IMGT data file output.

Assuming that your data files use the default names, then:

```
$ ./ireceptor_data_loader.py -v
```

will default to the --sample flag which loads a properly formatted *sample.csv* file into the database.

```
$ ./ireceptor_data_loader.py -v --imgt
```

will load a properly formatted *imgt.zip* sequence annotation into the database.

The expected data formats are described in more detail on the [iReceptor Data Curation repository site](https://github.com/sfu-ireceptor/dataloading-curation).

<|MERGE_RESOLUTION|>--- conflicted
+++ resolved
@@ -105,10 +105,6 @@
 $ export MONGODB_DB=<your-database-name>
 $ export MONGODB_SERVICE_USER=<your-ireceptor-service-account-username>
 $ export MONGODB_SERVICE_SECRET=<your-ireceptor-service-account-secret-password>
-<<<<<<< HEAD
-
-=======
->>>>>>> fd92b922
 ```
 
 See the script usage (below) for additional options that may be set this way. Note that some of these options 
