#!/usr/bin/python3

import pandas as pd
import json
import os
from datetime import datetime
from datetime import timezone
from repertoire import Repertoire
import airr

class AIRRRepertoire(Repertoire):
    
    # Constructor - call the parent class constructor.
    def __init__(self, verbose, repository_tag, repository_chunk, airr_map, repository):
        Repertoire.__init__(self, verbose, repository_tag, repository_chunk, airr_map, repository) 

    # This method is a recursive function that takes a key and value in a JSON
    # object and recursively flattens the values adding each element to the dictionary 
    # as it finds a "leaf node". Note a leaf node in general is a key value pair where
    # the value is not a compoud object (not a dict or a list). If it is not a leaf node
    # then the fucntion recurses on all of the elements in the dict or list. Note that
    # a leaf node is a bit complex and specialized based on both the AIRR spec and how
    # they are represented in the iReceptor repository. 
    def ir_flatten(self, key, value, dictionary):
        rep_class = self.getAIRRMap().getRepertoireClass()
        column = self.getAIRRTag()
        # If it is an integer, float, or bool we just use the key value pair.
        if isinstance(value, (int, float, bool)):
            if self.validAIRRFieldType(key, value, False):
                rep_key = self.fieldToRepository(key, rep_class)
                rep_value = self.valueToRepository(key, column, value, rep_class)
                dictionary[rep_key] = rep_value
            else:
                raise TypeError("AIRR type error for " + key)
        # If it is a string we just use the key value pair.
        elif isinstance(value, str):
            if self.validAIRRFieldType(key, value, False):
                rep_key = self.fieldToRepository(key, rep_class)
                rep_value = self.valueToRepository(key, column, value, rep_class)
                dictionary[rep_key] = rep_value
            else:
                raise TypeError("AIRR type error for " + key)
        elif isinstance(value, dict):
            # We need to handle the AIRR ontology terms. Ontologies have two fields in
            # their dictionary, a value and an id.
            if 'label' in value and 'id' in value:
                # In an ontology, the dictionary contains two fields, a value and an id.
                # We store this in the repository as the value field being the key and
                # the id field as having an _id suffix added to the key
                value_key = key
                id_key = key+"_id"

                # Check types of both the value and the id, convert the data type, and
                # add to the dictionary.
                if (self.validAIRRFieldType(value_key, value['label'], False) and
                    self.validAIRRFieldType(id_key, value['id'], False)):
                    rep_value = self.valueToRepository(value_key, column,
                                                       value['label'], rep_class)
                    dictionary[self.fieldToRepository(value_key,rep_class)] = rep_value
                    rep_value = self.valueToRepository(id_key, column,
                                                       value['id'], rep_class)
                    dictionary[self.fieldToRepository(id_key, rep_class)] = rep_value
                else:
                    raise TypeError(key)
            else:
                repo_type = self.getAIRRMap().getMapping(key,
                                                    self.getAIRRTag(), "airr_type")
                print("##### repository type for key %s = %s"%(key, repo_type))
                for sub_key, sub_value in value.items():
                    self.ir_flatten(sub_key, sub_value, dictionary)
        elif isinstance(value, list):
            # There are currently three possible list situations in the spec. 
            # - keywords_study, data_processing_files: An array of strings
            #   that should be concatenated
            # - diagnosis: We only support one per repertoire. Warn and continue with 1st
            # - pcr_target: We only support one per repertoire. Warn and continue with 1st
            # - data_processing: We only support one per repertoire. Warn and continue
            #   with 1st data processing

            # We flatten this explicitly as a special case. We want to store the list
            # of strings.
            if key == "keywords_study" or key == "data_processing_files" or key == "germline_alleles":
                # TODO: Need to implement type checking on this field...
                
                if self.validAIRRFieldType(key, value, False):
                    rep_key = self.fieldToRepository(key, rep_class)
                    rep_value = self.valueToRepository(key, column, value, rep_class)
                    dictionary[rep_key] = rep_value
                else:
                    raise TypeError(key)
            else:
                # If we are handling a data processing element list, we have a hint as 
                # to which element is the most important, as we can use the
                # "primary_annotation" field to determine which one to use.
                if key == "data_processing":
                    # Warn if we found more than one, as we only store one per repertoire. If
                    # you have more than one and want to store the rearrangements separately
                    # then you need to split this up into two repertoires.
                    if len(value) > 1:
                        print("Warning: Found more than one %s element (found %d)."%
                              (key, len(value)))
                    # Look for the primary annotation
                    got_primary = False
                    for element in value:
                        if 'primary_annotation' in element and element['primary_annotation']:
                            # If we found it, flatten it and the break out of the loop
                            for sub_key, sub_value in element.items():
                                self.ir_flatten(sub_key, sub_value, dictionary)
                            got_primary = True
                            print("Info: Found a primary annotation, using it.")
                            break
                    # If we didn't find the primary, then use the first one as a best guess.
                    if not got_primary:
                        print("Warning: Could not find a primary annotation, using the first one.")
                        for sub_key, sub_value in value[0].items():
                            self.ir_flatten(sub_key, sub_value, dictionary)
                else:
                    # In the general case, iReceptor only supports a single instance in 
                    # array subtypes. If this occurs, we generate an error message and
                    # stop processing by raising an exception on this key.
                    if len(value) > 1:
                        print("ERROR: Found a repertoire list for %s > 1 (%d)."%
                              (key, len(value)))
<<<<<<< HEAD
                        print("Warning: iReceptor only supports a single array, using first instance.")
                    repo_type = self.getAIRRMap().getMapping(key,
                                                    self.getAIRRTag(), "airr_type")
                    print("XXXX repository type for key %s = %s"%(key, repo_type))
                    if (repo_type == "object"):
                        #if self.validAIRRFieldType(key, value, False):
                        #    rep_key = self.fieldToRepository(key, rep_class)
                        #    rep_value = self.valueToRepository(key, column, value, rep_class)
                        #    dictionary[rep_key] = rep_value
                        #else:
                        #    raise TypeError(key)
                        dictionary[key] = value
                    else:
                        for sub_key, sub_value in value[0].items():
                            self.ir_flatten(sub_key, sub_value, dictionary)
=======
                        print("ERROR: iReceptor only supports arrays of objects with one element.")
                        raise TypeError(key)
                    for sub_key, sub_value in value[0].items():
                        self.ir_flatten(sub_key, sub_value, dictionary)
>>>>>>> d8d35056
        return dictionary

    def process(self, filename):

        # Check to see if we have a file    
        if not os.path.isfile(filename):
            print("ERROR: input file " + filename + " is not a file")
            return False

        # Get the column tag for the iReceptor mapping
        ireceptor_tag = self.getiReceptorTag()

        # Get the column tag for the iReceptor mapping
        repository_tag = self.getRepositoryTag()

        # Check the validity of the repertoires from an AIRR perspective
        try:
<<<<<<< HEAD
            #data = airr.load_repertoire(filename, validate=True)
=======
>>>>>>> d8d35056
            data = airr.load_repertoire(filename)
        except airr.ValidationError as err:
            print("Warning: AIRR repertoire validation failed for file %s - %s" %
                  (filename, err))
        except Exception as err:
            print("ERROR: AIRR repertoire validation failed for file %s - %s" %
                  (filename, err))
            return False

        # Get the fields to use for finding repertoire IDs, either using those IDs
        # directly or by looking for a repertoire ID based on a rearrangement file
        # name.
        repertoire_id_field = self.getRepertoireLinkIDField()
        repertoire_file_field = self.getRepertoireFileField()

        # The 'Repertoire' contains a dictionary for each repertoire.
        repertoire_list = []
        for repertoire in data['Repertoire']:
            repertoire_dict = dict()
            for key, value in repertoire.items():
                try:
                    self.ir_flatten(key, value, repertoire_dict)
                except TypeError as error:
                    print("ERROR: %s"%(error))
                    return False

            # Ensure that we have a correct file name to link fields. If we can't find it 
            # this is a fatal error as we can not link any data to this set repertoire,
            # so there is no point adding the repertoire...
            repository_file_field = self.getAIRRMap().getMapping(repertoire_file_field,
                                                    ireceptor_tag, repository_tag)
            # If we can't find a mapping for this field in the repository mapping, then
            # we might still be OK if the metadata spreadsheet has the field. If the fails, 
            # then we should exit.
            if repository_file_field is None or len(repository_file_field) == 0:
                print("Warning: No repository mapping for the rearrangement file field (%s)"
                      %(repertoire_file_field))
                repository_file_field = repertoire_file_field
    
            # If we can't find the file field for the rearrangement field in the repository, then
            # abort, as we won't be able to link the repertoire to the rearrangement.
            if not repository_file_field in repertoire_dict:
                print("ERROR: Could not find a repertoire file field in the metadata (%)"
                      %(repertoire_file_field))
                print("ERROR: Will not be able to link repertoire to rearrangement annotations")
                return False

            repertoire_list.append(repertoire_dict)
                
        # Iterate over the list and load records. Note that this code inserts all data
        # that was read in. That is, all of the non MiAIRR fileds that exist
        # are stored in the repository. So if the provided file has lots of extra fields
        # they will exist in the repository.
        # TODO: Ensure that all records are written as the correct type for the repository.
        for r in repertoire_list:
            if self.repositoryInsertRepertoire(r) is None: 
                return False

        # If we made it here we are DONE!
        return True<|MERGE_RESOLUTION|>--- conflicted
+++ resolved
@@ -115,14 +115,6 @@
                         for sub_key, sub_value in value[0].items():
                             self.ir_flatten(sub_key, sub_value, dictionary)
                 else:
-                    # In the general case, iReceptor only supports a single instance in 
-                    # array subtypes. If this occurs, we generate an error message and
-                    # stop processing by raising an exception on this key.
-                    if len(value) > 1:
-                        print("ERROR: Found a repertoire list for %s > 1 (%d)."%
-                              (key, len(value)))
-<<<<<<< HEAD
-                        print("Warning: iReceptor only supports a single array, using first instance.")
                     repo_type = self.getAIRRMap().getMapping(key,
                                                     self.getAIRRTag(), "airr_type")
                     print("XXXX repository type for key %s = %s"%(key, repo_type))
@@ -135,14 +127,16 @@
                         #    raise TypeError(key)
                         dictionary[key] = value
                     else:
+                        # In the general case, iReceptor only supports a single instance in 
+                        # array subtypes. If this occurs, we generate an error message and
+                        # stop processing by raising an exception on this key.
+                        if len(value) > 1:
+                            print("ERROR: Found a repertoire list for %s > 1 (%d)."%
+                                  (key, len(value)))
+                            print("ERROR: iReceptor only supports arrays of objects with one element.")
+                            raise TypeError(key)
                         for sub_key, sub_value in value[0].items():
                             self.ir_flatten(sub_key, sub_value, dictionary)
-=======
-                        print("ERROR: iReceptor only supports arrays of objects with one element.")
-                        raise TypeError(key)
-                    for sub_key, sub_value in value[0].items():
-                        self.ir_flatten(sub_key, sub_value, dictionary)
->>>>>>> d8d35056
         return dictionary
 
     def process(self, filename):
@@ -160,10 +154,6 @@
 
         # Check the validity of the repertoires from an AIRR perspective
         try:
-<<<<<<< HEAD
-            #data = airr.load_repertoire(filename, validate=True)
-=======
->>>>>>> d8d35056
             data = airr.load_repertoire(filename)
         except airr.ValidationError as err:
             print("Warning: AIRR repertoire validation failed for file %s - %s" %
